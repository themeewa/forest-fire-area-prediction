--- conflicted
+++ resolved
@@ -95,11 +95,8 @@
       - docopt
       - dataframe_image
       - statsmodels
-<<<<<<< HEAD
       - lxml
-=======
       - pytest[version='>=6.2.5']
->>>>>>> ed674ce5
 
 R:
 
