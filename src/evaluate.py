# author: Gautham Pughazhendhi
# date: 2021-Nov-24

"""Reads in the train and test data, and outputs a tuned model and cross-validation results

Usage: evaluate.py --test_data=<test_data> --results_path=<results_path>
 
Options: 
--test_data=<test_data>          Testing data path
--results_path=<results_path>    Output path for test data evaluation results
"""

import pickle
import numpy as np
import pandas as pd
import matplotlib.pyplot as plt
import dataframe_image as dfi

<<<<<<< HEAD
from sklearn.metrics import (
    mean_absolute_error
)
=======
from sklearn.metrics import mean_absolute_error
>>>>>>> f3e767fb
from sklearn.pipeline import Pipeline
from preprocess_n_tune import root_mean_squared_error, read_data
from docopt import docopt

def load_model(path_prefix):
    """
    Loads the model from the path prefix

    Parameters
    ----------
    path_prefix : str
        Path prefix of the model

    Returns
    ----------
        Pipeline: saved model
    """

    with open(f"{path_prefix}tuned_model.pickle", "rb") as f:
        model = pickle.load(f)
        
    return model

def evaluate_model(model, X_test, y_test):
    """
    Evaluates the best fit model on the test data

    Parameters
    ----------
    model: Pipeline
        the best fit model
    X_test : pandas DataFrame
        X in the test data
    y_test : numpy array
        y in the test data 

    Returns
    ----------
        DataFrame: best fi model's results on the test data
    """
    
    test_scores = {}

    predictions = model.predict(X_test)
    test_scores[f"SVR_Optimized_MAE"] = mean_absolute_error(y_test, predictions)
    test_scores[f"SVR_Optimized_RMSE"] = root_mean_squared_error(y_test, predictions)

    return predictions, pd.DataFrame(test_scores, index=["Test Score"])

def store_results(results, path_prefix):
    """
    Saves the test results as an image

    Parameters
    ----------
    results : DataFrame
        test results dataframe
    path_prefix: str
        output path prefix
    """
    
    dfi.export(results, f"{path_prefix}test_results.png",table_conversion='matplotlib') #works for windows
    

def plot_predictions(y_true, y_pred, path_prefix):
    """
    Saves the comparison plot of actual vs predicted values as an image

    Parameters
    ----------
    y_true : numpy array
        actual values
    y_pred : numpy array
        predicted values
    path_prefix: str
        output path prefix
    """
    
    plt.scatter(y_true, y_pred)
    plt.yscale('log')
    plt.xscale('log')

    p1 = max(max(y_pred), max(y_true))
    p2 = min(min(y_pred), min(y_true))
    plt.plot([p1, p2], [p1, p2], 'b-')
    plt.axis('equal')

    plt.xlabel("Log True Area(ha)")
    plt.ylabel("Log Predicted Area(ha)")
    plt.savefig(f"{path_prefix}predictions.png")


def main(opt):
    
    model = load_model(opt["--results_path"])
    X_test, y_test = read_data(opt["--test_data"])
    
    predictions, results = evaluate_model(model, X_test, y_test)
    assert(isinstance(results, pd.DataFrame))

    store_results(results, opt["--results_path"])
    plot_predictions(y_test, predictions, opt["--results_path"])
    
if __name__ == "__main__":
    opt = docopt(__doc__)
    main(opt)<|MERGE_RESOLUTION|>--- conflicted
+++ resolved
@@ -16,13 +16,7 @@
 import matplotlib.pyplot as plt
 import dataframe_image as dfi
 
-<<<<<<< HEAD
-from sklearn.metrics import (
-    mean_absolute_error
-)
-=======
 from sklearn.metrics import mean_absolute_error
->>>>>>> f3e767fb
 from sklearn.pipeline import Pipeline
 from preprocess_n_tune import root_mean_squared_error, read_data
 from docopt import docopt
